--- conflicted
+++ resolved
@@ -1,952 +1,928 @@
-# blockchain.py
-# 
-# Main Python Flask application that implements the Node (server side) for the blockchain.
-# 
-# Key highlights:
-#  - Stores blocks, transactions, handles consensus, file uploads, etc.
-#  - Has "trusted_nodes" vs "nodes" sets to filter out sensitive data from untrusted nodes.
-#  - If is_sensitive="1", broadcast and file sync are restricted to trusted nodes only.
-#  - The user must remember to set correct IP:port for each node using the register endpoints.
-
-import os
-import binascii
-import json
-import logging
-import datetime
-	
-import time
-import threading
-import requests
-
-from flask import Flask, jsonify, request, render_template, send_from_directory, send_file, abort
-from flask_cors import CORS
-from collections import OrderedDict
-from Crypto.PublicKey import RSA
-from Crypto.Hash import SHA256
-from Crypto.Signature import pkcs1_15
-from uuid import uuid4
-from werkzeug.utils import secure_filename
-
-from Crypto.Cipher import AES
-import base64
-
-logging.basicConfig(level=logging.DEBUG)
-app = Flask(__name__, static_folder='static', static_url_path='/static')
-CORS(app)
-
-DATA_FILE       = 'blockchain_data.json'
-KEYS_DB_FILE    = 'keys_db.json'      # store encryption keys for demonstration
-MINING_SENDER   = "THE BLOCKCHAIN"
-
-PENDING_FOLDER = './pending_uploads'
-UPLOAD_FOLDER  = './uploads'
-os.makedirs(PENDING_FOLDER, exist_ok=True)
-os.makedirs(UPLOAD_FOLDER,  exist_ok=True)
-
-app.config['UPLOAD_FOLDER'] = UPLOAD_FOLDER
-ALLOWED_EXTENSIONS = {'txt','pdf','png','jpg','jpeg','gif','docx'}
-
-def _ensure_safe_filename(name: str) -> str:
-    safe_name = secure_filename(name)
-    if not safe_name or safe_name != name:
-        raise ValueError("Invalid filename")
-    return safe_name
-
-def _is_safe_subpath(path_value: str, base_directory: str) -> bool:
-    if not path_value:
-        return False
-    if os.path.isabs(path_value):
-        return False
-    normalized = os.path.normpath(path_value)
-    if normalized.startswith('..'):
-        return False
-    abs_base = os.path.abspath(base_directory)
-    abs_target = os.path.abspath(os.path.join('.', normalized.lstrip('./')))
-    return abs_target.startswith(os.path.join(abs_base, ''))
-
-###################################
-# Utility to unify IP:port format
-###################################
-def normalize_netloc(address: str) -> str:
-    """
-    Removes 'http://' or 'https://', trailing '/',
-    and if no port is specified, adds ':5000'.
-    Example: 'http://11.222.33.44:5555/' -> '11.222.33.44:5555'
-    """
-    address = address.strip()
-    if address.startswith("http://"):
-        address = address[7:]
-    elif address.startswith("https://"):
-        address = address[8:]
-    if address.endswith("/"):
-        address = address[:-1]
-    if ":" not in address:
-        address += ":5000"
-    return address
-
-##############################################
-# Encryption keys database (just for demonstration)
-##############################################
-def load_keys_db():
-    if os.path.exists(KEYS_DB_FILE):
-        with open(KEYS_DB_FILE,'r',encoding='utf-8') as f:
-            return json.load(f)
-    return {}
-
-def save_keys_db(keys_dict):
-    with open(KEYS_DB_FILE,'w',encoding='utf-8') as f:
-        json.dump(keys_dict, f, indent=2)
-
-def store_encryption_keys(tx_id, key_b64, nonce_b64, tag_b64):
-    db = load_keys_db()
-    db[tx_id] = {
-        "enc_key_b64":   key_b64,
-        "enc_nonce_b64": nonce_b64,
-        "enc_tag_b64":   tag_b64
-    }
-    save_keys_db(db)
-
-def get_encryption_keys(tx_id):
-    db = load_keys_db()
-    return db.get(tx_id)
-
-###################################
-# Blockchain class
-###################################
-class Blockchain:
-    def __init__(self):
-        self.transactions = []
-        self.chain = []
-        self.nodes = set()           # "ip:port" for untrusted
-        self.trusted_nodes = set()   # "ip:port" for trusted
-
-        if os.path.exists(DATA_FILE):
-            self.load_data()
-            if len(self.chain) == 0:
-                self.create_block(proof=100, previous_hash='1')
-        else:
-            self.create_block(proof=100, previous_hash='1')
-            self.save_data()
-
-        # Example: add "11.222.33.44:5555" to trusted nodes, You can uncomment 2 lines bellow to add a node to trusted nodes.
-        #self.trusted_nodes.add("11.222.33.44:5555")
-        #self.save_data()
-        #self.trusted_nodes.add("127.0.0.1:5000")
-        #self.save_data()
-
-    def transaction_exists(self, tx_id):
-        for t in self.transactions:
-            if t.get("tx_id") == tx_id:
-                return True
-        for block in self.chain:
-            for t in block["transactions"]:
-                if t.get("tx_id") == tx_id:
-                    return True
-        return False
-
-    def get_transaction_by_id(self, tx_id):
-        for t in self.transactions:
-            if t.get("tx_id") == tx_id:
-                return t
-        for block in self.chain:
-            for t in block["transactions"]:
-                if t.get("tx_id") == tx_id:
-                    return t
-        return None
-
-    def create_block(self, proof, previous_hash):
-        # Move files from pending_uploads to uploads upon block creation
-        for tx in self.transactions:
-            fp = tx.get("file_path")
-            if not fp:
-                continue
-
-            target_path = fp
-            if fp.startswith("./pending_uploads/"):
-                target_path = fp.replace("pending_uploads", "uploads", 1)
-                old_abs = os.path.join(".", fp)
-                new_abs = os.path.join(".", target_path)
-                if os.path.exists(old_abs):
-                    os.makedirs(os.path.dirname(new_abs), exist_ok=True)
-                    os.rename(old_abs, new_abs)
-            elif not fp.startswith("./uploads/"):
-                # Normalize any unexpected value to uploads/<basename>
-                target_path = os.path.join("./uploads", os.path.basename(fp))
-
-            tx["file_path"] = target_path
-
-        block = {
-            "index":        len(self.chain) + 1,
-            "timestamp":    str(datetime.datetime.now()),
-            "transactions": self.transactions,
-            "proof":        proof,
-            "previous_hash": previous_hash
-        }
-        self.chain.append(block)
-        self.transactions = []
-        self.save_data()
-        return block
-
-<<<<<<< HEAD
-=======
-    def _build_signable_transaction(self, transaction_dict):
-        """Return an OrderedDict containing only the fields that are signed."""
-        from collections import OrderedDict
-
-        signable_fields = (
-            "tx_id",
-            "sender",
-            "recipient",
-            "file_name",
-            "alias",
-            "recipient_alias",
-            "is_sensitive",
-        )
-        return OrderedDict((field, transaction_dict.get(field, "")) for field in signable_fields)
-
->>>>>>> 559ba489
-    def add_transaction(self,
-                        tx_id,
-                        sender,
-                        recipient,
-                        file_name,
-                        file_path,
-                        alias,
-                        recipient_alias,
-                        signature,
-<<<<<<< HEAD
-                        is_sensitive="0",
-                        file_owner=None):
-=======
-                        is_sensitive="0"):
->>>>>>> 559ba489
-        # Ignore if transaction already in chain
-        if self.transaction_exists(tx_id):
-            logging.info(f"Transaction {tx_id} already known. Duplicate ignored.")
-            return self.last_block['index']
-
-        # Build transaction dictionary
-<<<<<<< HEAD
-        from collections import OrderedDict
-        base_tr = OrderedDict({
-=======
-        from collections import OrderedDict
-        tr = OrderedDict({
->>>>>>> 559ba489
-            "tx_id":           tx_id,
-            "sender":          sender,
-            "recipient":       recipient,
-            "file_name":       file_name,
-            "file_path":       file_path,
-            "alias":           alias,
-            "recipient_alias": recipient_alias,
-            "is_sensitive":    is_sensitive
-        })
-
-        # If not a mining reward, verify signature
-        if sender != MINING_SENDER:
-<<<<<<< HEAD
-            if not self.verify_signature(sender, signature, base_tr):
-                logging.error("Signature invalid!")
-                return False
-
-        tr = OrderedDict(base_tr)
-        if file_owner:
-            try:
-                owner_netloc = normalize_netloc(file_owner)
-            except Exception:
-                owner_netloc = file_owner
-            tr["file_owner"] = owner_netloc
-
-        self.transactions.append(tr)
-=======
-            signable = self._build_signable_transaction(tr)
-            if not self.verify_signature(sender, signature, signable):
-                logging.error("Signature invalid!")
-                return False
-
-        self.transactions.append(tr)
->>>>>>> 559ba489
-
-        # Auto-mine if transaction queue >= 5
-        if len(self.transactions) >= 5:
-            logging.info("Reached 5 pending TX. Auto-mining new block.")
-            last_block = self.last_block
-            prev_hash  = self.hash(last_block)
-            self.create_block(proof=100, previous_hash=prev_hash)
-
-        return self.last_block['index']
-
-    def verify_signature(self, sender_pub_hex, signature_hex, transaction):
-        """
-        Verifies the signature of the transaction using the sender's public key.
-        """
-        import json
-        try:
-            s = json.dumps(transaction, sort_keys=True)
-            pub_key = RSA.importKey(binascii.unhexlify(sender_pub_hex))
-            verifier = pkcs1_15.new(pub_key)
-            h = SHA256.new(s.encode('utf-8'))
-            verifier.verify(h, binascii.unhexlify(signature_hex))
-            return True
-        except (ValueError, TypeError, binascii.Error) as e:
-            logging.error(f"Signature verify error: {e}")
-            return False
-
-    @property
-    def last_block(self):
-        return self.chain[-1]
-
-    @staticmethod
-    def hash(block):
-        import json
-        s = json.dumps(block, sort_keys=True).encode()
-        from Crypto.Hash import SHA256
-        return SHA256.new(s).hexdigest()
-
-    def valid_chain(self, chain):
-        """
-        Simple chain validity check: ensure each block's previous_hash matches
-        the hash of the previous block.
-        """
-        last_block = chain[0]
-        idx = 1
-        while idx < len(chain):
-            block = chain[idx]
-            if block['previous_hash'] != self.hash(last_block):
-                return False
-            last_block = block
-            idx += 1
-        return True
-
-    def resolve_conflicts(self):
-        """
-        Consensus mechanism: tries to fetch chain from trusted_nodes first,
-        if no longer chain found, tries untrusted nodes.
-        If a longer valid chain is found, we adopt it, then call sync_files.
-        """
-        replaced = False
-        length_here = len(self.chain)
-        new_chain = None
-
-        # 1) Check trusted nodes
-        for netloc in self.trusted_nodes:
-            try:
-                url = f"http://{netloc}/chain"
-                r   = requests.get(url, timeout=4)
-                if r.status_code == 200:
-                    data = r.json()
-                    chain_len  = data['length']
-                    chain_data = data['chain']
-                    if chain_len > length_here and self.valid_chain(chain_data):
-                        length_here = chain_len
-                        new_chain   = chain_data
-            except requests.exceptions.RequestException:
-                pass
-
-        # 2) Then check untrusted if no better chain found
-        if not new_chain:
-            untrusted = self.nodes - self.trusted_nodes
-            for netloc in untrusted:
-                try:
-                    url = f"http://{netloc}/chain"
-                    r   = requests.get(url, timeout=4)
-                    if r.status_code == 200:
-                        data = r.json()
-                        chain_len  = data['length']
-                        chain_data = data['chain']
-                        if chain_len > length_here and self.valid_chain(chain_data):
-                            length_here = chain_len
-                            new_chain   = chain_data
-                except requests.exceptions.RequestException:
-                    pass
-
-        # If found a new chain, adopt it and sync files
-        if new_chain:
-            self.chain = new_chain
-            self.sync_files()
-            self.save_data()
-            replaced = True
-        return replaced
-
-    def sync_files(self):
-        """
-        For each node (trusted or not), retrieve /chain. For each transaction:
-        if is_sensitive=1 and the node is not in self.trusted_nodes => skip.
-        Otherwise, try to download the file from /file/<filename>.
-        """
-        all_netlocs = self.nodes.union(self.trusted_nodes)
-        ordered_netlocs = list(all_netlocs)
-        for netloc in all_netlocs:
-            try:
-                url = f"http://{netloc}/chain"
-                r   = requests.get(url, timeout=4)
-                if r.status_code == 200:
-                    cdata = r.json().get('chain', [])
-                    for block in cdata:
-                        for tx in block['transactions']:
-                            if tx.get("is_sensitive","0") == "1" and netloc not in self.trusted_nodes:
-                                continue
-                            fp = tx.get("file_path", "")
-                            if fp and fp.startswith("./uploads/"):
-                                local_abs = os.path.join(".", fp)
-                                if not os.path.exists(local_abs):
-                                    fn = tx["file_name"]
-                                    candidates = []
-
-                                    def add_candidate(host):
-                                        if not host:
-                                            return
-                                    
-                                        normalized = normalize_netloc(host)
-                                        if normalized not in candidates:
-                                            candidates.append(normalized)
-
-                                    add_candidate(netloc)
-                                    add_candidate(tx.get("file_owner"))
-                                    for other in ordered_netlocs:
-                                        add_candidate(other)
-
-                                    for host in candidates:
-                                        if tx.get("is_sensitive", "0") == "1" and host not in self.trusted_nodes:
-                                            continue
-                                        downurl = f"http://{host}/file/{fn}"
-                                        try:
-                                            fresp = requests.get(downurl, stream=True, timeout=4)
-                                            if fresp.status_code == 200:
-                                                os.makedirs(os.path.dirname(local_abs), exist_ok=True)
-                                                with open(local_abs, 'wb') as f:
-                                                    for chunk in fresp.iter_content(4096):
-                                                        f.write(chunk)
-                                                break
-                                        except requests.exceptions.RequestException:
-                                            continue
-            except requests.exceptions.RequestException:
-                pass
-
-    def broadcast_new_transaction(self, tx_dict):
-        """
-        If transaction is sensitive => only broadcast to trusted_nodes,
-        else broadcast to everyone.
-        """
-        if tx_dict.get("is_sensitive","0") == "1":
-            targets = self.trusted_nodes
-            logging.info("Broadcast CITLIVÉ => only to trusted nodes.")
-        else:
-            targets = self.nodes.union(self.trusted_nodes)
-
-        tx_payload = dict(tx_dict)
-        owner = tx_payload.get("file_owner")
-        if not owner and tx_dict.get("tx_id"):
-            existing_tx = self.get_transaction_by_id(tx_dict["tx_id"])
-            if existing_tx:
-                owner = existing_tx.get("file_owner")
-                if owner:
-                    tx_payload["file_owner"] = owner
-
-        for netloc in targets:
-            try:
-                url = f"http://{netloc}/transactions/new"
-                data = dict(tx_payload)
-                data["skip_broadcast"] = True
-                requests.post(url, json=data, timeout=3)
-            except requests.exceptions.RequestException as e:
-                logging.warning(f"Broadcast to {netloc} failed: {e}")
-
-    def save_data(self):
-        data = {
-            "chain":         self.chain,
-            "nodes":         list(self.nodes),
-            "trusted_nodes": list(self.trusted_nodes),
-            "transactions":  self.transactions
-        }
-        with open(DATA_FILE, 'w', encoding='utf-8') as f:
-            json.dump(data, f, indent=2)
-        logging.info("Blockchain data saved.")
-
-    def load_data(self):
-        """
-        Loads chain, nodes, and transactions from DATA_FILE.
-        Normalizes netloc for both self.nodes and self.trusted_nodes.
-        """
-        if os.path.exists(DATA_FILE):
-            with open(DATA_FILE, 'r', encoding='utf-8') as f:
-                d = json.load(f)
-            new_nodes = set()
-            for item in d.get("nodes", []):
-                new_nodes.add(normalize_netloc(item))
-            new_trusted = set()
-            for item in d.get("trusted_nodes", []):
-                new_trusted.add(normalize_netloc(item))
-
-            self.chain         = d.get("chain", [])
-            self.nodes         = new_nodes
-            self.trusted_nodes = new_trusted
-            self.transactions  = d.get("transactions", [])
-        else:
-            self.chain = []
-            self.nodes = set()
-            self.trusted_nodes = set()
-            self.transactions = []
-
-    def add_node(self, address):
-        """
-        Called by /nodes/register endpoint. Takes an address, normalizes it,
-        and adds it to self.nodes.
-        """
-        address = normalize_netloc(address)
-        self.nodes.add(address)
-        self.save_data()
-
-    def remove_node(self, address):
-        address = normalize_netloc(address)
-        if address in self.nodes:
-            self.nodes.remove(address)
-            self.save_data()
-            return True
-        return False
-
-    def add_trusted_node(self, address):
-        """
-        Called by /trusted_nodes/register endpoint. Takes an address, normalizes it,
-        and adds it to self.trusted_nodes.
-        """
-        address = normalize_netloc(address)
-        self.trusted_nodes.add(address)
-        self.save_data()
-
-    def remove_trusted_node(self, address):
-        address = normalize_netloc(address)
-        if address in self.trusted_nodes:
-            self.trusted_nodes.remove(address)
-            self.save_data()
-            return True
-        return False
-
-# Create the global Blockchain instance
-blockchain = Blockchain()
-node_identifier = str(uuid4()).replace('-', '')
-
-app.config['JSONIFY_PRETTYPRINT_REGULAR'] = True
-
-@app.route('/')
-def node_index():
-    """
-    Renders the minimal Node index page (node_index.html).
-    """
-    return render_template('node_index.html')
-
-@app.route('/ping', methods=['GET'])
-def ping():
-    return jsonify({"status": "OK"}), 200
-
-@app.route('/configure', methods=['GET'])
-def configure():
-    """
-    Renders the configuration page to add/remove nodes, see if they're online, etc.
-    """
-    return render_template('configure.html')
-
-@app.route('/mine', methods=['GET'])
-def mine():
-    """
-    Example method to auto-mine a new block with a mining reward.
-    """
-    last_block = blockchain.last_block
-    proof = 100
-    blockchain.add_transaction(
-        tx_id=str(uuid4().hex),
-        sender=MINING_SENDER,
-        recipient=node_identifier,
-        file_name=None,
-        file_path=None,
-        alias="Manually mined block",
-        recipient_alias="",
-        signature=""
-    )
-    prev_hash = blockchain.hash(last_block)
-    block = blockchain.create_block(proof, prev_hash)
-    return jsonify({
-        "message":"New block forged",
-        "index": block["index"],
-        "transactions": block["transactions"],
-        "proof": block["proof"],
-        "previous_hash": block["previous_hash"]
-    }), 200
-
-@app.route('/chain', methods=['GET'])
-def get_chain():
-    """
-    If caller is trusted (based on IP), returns the full chain,
-    otherwise prunes out is_sensitive=1 transactions.
-    """
-    caller_ip = request.remote_addr
-    is_trusted = False
-    for netloc in blockchain.trusted_nodes:
-        base_ip = netloc.split(":")[0]
-        if base_ip == caller_ip:
-            is_trusted = True
-            break
-
-    import copy
-    pruned_chain = []
-    for block in blockchain.chain:
-        blockcopy = copy.deepcopy(block)
-        if not is_trusted:
-            new_txs = []
-            for tx in blockcopy["transactions"]:
-                if tx.get("is_sensitive","0") == "1":
-                    pass
-                else:
-                    new_txs.append(tx)
-            blockcopy["transactions"] = new_txs
-        pruned_chain.append(blockcopy)
-
-    return jsonify({"chain": pruned_chain, "length": len(pruned_chain)}),200
-@app.route('/node/upload', methods=['POST'])
-def node_upload():
-    upfile = request.files.get('file')
-    if not upfile:
-        return jsonify({"error":"Missing file"}), 400
-
-    sender          = request.form.get('sender','')
-    recipient       = request.form.get('recipient','')
-    signature       = request.form.get('signature','')
-    tx_id           = request.form.get('tx_id','')
-    alias           = request.form.get('alias','')
-    recipient_alias = request.form.get('recipient_alias','')
-    is_sensitive    = request.form.get('is_sensitive','0')
-
-    file_name = request.form.get('file_name','')
-<<<<<<< HEAD
-    file_path = request.form.get('file_path','')
-    if not file_name or not file_path:
-        return jsonify({"error":"Missing file_name/path in form data"}), 400
-
-
-    enc_key_b64   = request.form.get('enc_key_b64','')
-    enc_nonce_b64 = request.form.get('enc_nonce_b64','')
-    enc_tag_b64   = request.form.get('enc_tag_b64','')
-
-    if is_sensitive == "1" and enc_key_b64 and enc_nonce_b64 and enc_tag_b64:
-        store_encryption_keys(tx_id, enc_key_b64, enc_nonce_b64, enc_tag_b64)
-
-
-    local_abs = os.path.join(".", file_path.lstrip("./"))  
-
-    os.makedirs(os.path.dirname(local_abs), exist_ok=True)
-    upfile.save(local_abs)
-
-    file_owner = normalize_netloc(request.host)
-=======
-    if not file_name:
-        return jsonify({"error":"Missing file_name in form data"}), 400
-
-    provided_path = request.form.get('file_path', '')
-    if provided_path and not _is_safe_subpath(provided_path, PENDING_FOLDER):
-        return jsonify({"error": "Invalid file_path supplied"}), 400
-
-    try:
-        safe_file_name = _ensure_safe_filename(file_name)
-    except ValueError:
-        return jsonify({"error": "Invalid file_name supplied"}), 400
-
-    pending_filename = f"{uuid4().hex}_{safe_file_name}"
-    pending_rel = os.path.join(PENDING_FOLDER, pending_filename)
-    pending_abs = os.path.abspath(pending_rel)
-    pending_root = os.path.abspath(PENDING_FOLDER)
-
-    if not pending_abs.startswith(os.path.join(pending_root, '')):
-        return jsonify({"error": "Failed to derive safe pending path"}), 400
-
-
-    enc_key_b64   = request.form.get('enc_key_b64','')
-    enc_nonce_b64 = request.form.get('enc_nonce_b64','')
-    enc_tag_b64   = request.form.get('enc_tag_b64','')
-
-    if is_sensitive == "1" and enc_key_b64 and enc_nonce_b64 and enc_tag_b64:
-        store_encryption_keys(tx_id, enc_key_b64, enc_nonce_b64, enc_tag_b64)
-
-    os.makedirs(os.path.dirname(pending_abs), exist_ok=True)
-    upfile.save(pending_abs)
-
-    canonical_file_path = os.path.join(PENDING_FOLDER, pending_filename)
->>>>>>> 559ba489
-
-    idx = blockchain.add_transaction(
-        tx_id           = tx_id,
-        sender          = sender,
-        recipient       = recipient,
-<<<<<<< HEAD
-        file_name       = file_name,
-        file_path       = file_path,
-        alias           = alias,
-        recipient_alias = recipient_alias,
-        signature       = signature,
-        is_sensitive    = is_sensitive,
-        file_owner      = file_owner
-    )
-    if not idx:
-        return jsonify({"error":"Invalid signature"}), 400
-
-    return jsonify({"message":f"File received, block = {idx}"}), 201
-=======
-        file_name       = safe_file_name,
-        file_path       = canonical_file_path,
-        alias           = alias,
-        recipient_alias = recipient_alias,
-        signature       = signature,
-        is_sensitive    = is_sensitive
-    )
-    if not idx:
-        return jsonify({"error":"Invalid signature"}), 400
-
-    return jsonify({"message":f"File received, block = {idx}"}), 201
->>>>>>> 559ba489
-@app.route('/transactions/new', methods=['POST'])
-def new_transaction():
-    data = request.get_json() or {}
-    skip_broadcast = data.pop("skip_broadcast", False)
-
-    if "tx_id" not in data:
-        data["tx_id"] = str(uuid4().hex)
-
-    needed = ["tx_id","sender","recipient","file_name","file_path","signature"]
-    if not all(k in data for k in needed):
-        return "Missing values",400
-
-<<<<<<< HEAD
-=======
-    try:
-        data['file_name'] = _ensure_safe_filename(data['file_name'])
-    except ValueError:
-        return "Invalid file_name", 400
-
-    file_path_value = data['file_path']
-    if not (_is_safe_subpath(file_path_value, PENDING_FOLDER) or _is_safe_subpath(file_path_value, UPLOAD_FOLDER)):
-        return "Invalid file_path", 400
-
->>>>>>> 559ba489
-    idx = blockchain.add_transaction(
-        tx_id           = data["tx_id"],
-        sender          = data['sender'],
-        recipient       = data['recipient'],
-<<<<<<< HEAD
-        file_name       = data['file_name'],
-        file_path       = data['file_path'],
-        alias           = data.get('alias',''),
-        recipient_alias = data.get('recipient_alias',''),
-        signature       = data['signature'],
-        is_sensitive    = data.get('is_sensitive','0'),
-        file_owner      = data.get('file_owner')
-    )
-    if not idx:
-        return "Invalid signature",400
-
-    stored_tx = blockchain.get_transaction_by_id(data["tx_id"])
-    if stored_tx and stored_tx.get("file_owner"):
-        data['file_owner'] = stored_tx['file_owner']
-
-    if idx and not skip_broadcast:
-        blockchain.broadcast_new_transaction(data)
-
-    return jsonify({"message": f"Transaction will be added to block {idx}"}),201
-=======
-        file_name       = data['file_name'],
-        file_path       = data['file_path'],
-        alias           = data.get('alias',''),
-        recipient_alias = data.get('recipient_alias',''),
-        signature       = data['signature'],
-        is_sensitive    = data.get('is_sensitive','0')
-    )
-    if not idx:
-        return "Invalid signature",400
-
-    if idx and not skip_broadcast:
-        blockchain.broadcast_new_transaction(data)
-
-    return jsonify({"message": f"Transaction will be added to block {idx}"}),201
->>>>>>> 559ba489
-
-@app.route('/transactions/get', methods=['GET'])
-def get_transactions():
-    """
-    Returns the current list of pending transactions (not yet in a block).
-    """
-    return jsonify({"transactions": blockchain.transactions}),200
-
-@app.route('/file/<filename>', methods=['GET'])
-def get_file(filename):
-    """
-    Returns the file from ./uploads, either plaintext or ciphertext if is_sensitive=1.
-    """
-    try:
-        return send_from_directory(UPLOAD_FOLDER, filename, as_attachment=False)
-    except FileNotFoundError:
-        abort(404,"File not found")
-
-@app.route('/decrypt/<tx_id>', methods=['GET'])
-def decrypt_file(tx_id):
-    """
-    DEMO endpoint that the Node can use to decrypt a sensitive file
-    if we have stored the AES key, nonce, tag in keys_db.json.
-    Returns the original content as a downloadable file.
-    """
-    file_name = None
-    for block in blockchain.chain:
-        for tx in block["transactions"]:
-            if tx.get("tx_id") == tx_id:
-                if tx.get("is_sensitive","0") != "1":
-                    return jsonify({"error":"Not a sensitive TX"}),400
-                file_name = tx.get("file_name")
-                break
-        if file_name:
-            break
-
-    if not file_name:
-        return jsonify({"error":"Transaction not found or not sensitive."}),404
-
-    enc_info = get_encryption_keys(tx_id)
-    if not enc_info:
-        return jsonify({"error":"No encryption info stored for this TX"}),404
-
-    up_abs = os.path.join(UPLOAD_FOLDER, file_name)
-    if not os.path.exists(up_abs):
-        return jsonify({"error":"File not found in ./uploads"}),404
-
-    with open(up_abs, 'rb') as f:
-        ciphertext = f.read()
-
-    key_b   = base64.b64decode(enc_info["enc_key_b64"])
-    nonce_b = base64.b64decode(enc_info["enc_nonce_b64"])
-    tag_b   = base64.b64decode(enc_info["enc_tag_b64"])
-
-    try:
-        cipher = AES.new(key_b, AES.MODE_GCM, nonce=nonce_b)
-        plaintext = cipher.decrypt_and_verify(ciphertext, tag_b)
-    except ValueError as e:
-        return jsonify({"error":f"Decrypt error: {e}"}),400
-
-    from io import BytesIO
-    bio = BytesIO(plaintext)
-    bio.seek(0)
-
-    ext = os.path.splitext(file_name)[1].lower()
-    ct_map = {
-        '.pdf': 'application/pdf',
-        '.jpg': 'image/jpeg', '.jpeg': 'image/jpeg',
-        '.png': 'image/png',
-        '.gif': 'image/gif',
-        '.docx': 'application/vnd.openxmlformats-officedocument.wordprocessingml.document',
-        '.txt': 'text/plain'
-    }
-    content_type = ct_map.get(ext, 'application/octet-stream')
-    dec_name = "decrypted_" + file_name
-
-    return send_file(bio,
-                     as_attachment=True,
-                     download_name=dec_name,
-                     mimetype=content_type)
-
-@app.route('/nodes/register', methods=['POST'])
-def register_nodes():
-    if request.is_json:
-        val   = request.get_json()
-        node_netlocs = val.get('nodes')
-    else:
-        node_netlocs = request.form.get('nodes','').split(',')
-
-    if not node_netlocs:
-        return "Error: no nodes",400
-
-    for netloc in node_netlocs:
-        blockchain.add_node(netloc.strip())
-
-    return jsonify({
-        "message": "Nodes added",
-        "total_nodes": list(blockchain.nodes)
-    }),201
-
-@app.route('/nodes/remove', methods=['POST'])
-def remove_node():
-    d = request.get_json() or {}
-    if 'node' not in d:
-        return jsonify({"message":"Missing node address"}),400
-
-    rm = d['node'].strip()
-    rem = blockchain.remove_node(rm)
-    if rem:
-        return jsonify({"message": f"Node {rm} removed"}),200
-    return jsonify({"message":"Node not found"}),404
-
-@app.route('/nodes/get', methods=['GET'])
-def get_nodes():
-    return jsonify({"total_nodes": list(blockchain.nodes)}),200
-
-@app.route('/trusted_nodes/register', methods=['POST'])
-def register_trusted_nodes():
-    if request.is_json:
-        val = request.get_json()
-        node_netlocs = val.get('nodes')
-    else:
-        node_netlocs = request.form.get('nodes','').split(',')
-
-    if not node_netlocs:
-        return jsonify({"message": "No trusted nodes"}),400
-
-    for netloc in node_netlocs:
-        blockchain.add_trusted_node(netloc.strip())
-
-    return jsonify({
-        "message": "Trusted nodes added",
-        "trusted_nodes": list(blockchain.trusted_nodes)
-    }),201
-
-@app.route('/trusted_nodes/remove', methods=['POST'])
-def remove_trusted_node():
-    d = request.get_json() or {}
-    if 'node' not in d:
-        return jsonify({"message":"Missing node address"}),400
-
-    rm = d['node'].strip()
-    rem = blockchain.remove_trusted_node(rm)
-    if rem:
-        return jsonify({"message": f"Trusted node {rm} removed"}),200
-    return jsonify({"message":"Trusted node not found"}),404
-
-@app.route('/trusted_nodes/get', methods=['GET'])
-def get_trusted_nodes():
-    return jsonify({
-        "trusted_nodes": list(blockchain.trusted_nodes)
-    }),200
-
-@app.route('/nodes/resolve', methods=['GET'])
-def consensus():
-    replaced = blockchain.resolve_conflicts()
-    if replaced:
-        return jsonify({"message":"Chain replaced"}),200
-    return jsonify({"message":"Chain is authoritative"}),200
-
-@app.route('/sync', methods=['GET'])
-def manual_sync():
-    blockchain.sync_files()
-    return jsonify({"message":"sync done"}),200
-
-def auto_sync_conflicts(interval=10):
-    """
-    Periodically calls resolve_conflicts() in a background thread.
-    Default interval = 10s. Adjust as needed.
-    """
-    while True:
-        time.sleep(interval)
-        replaced = blockchain.resolve_conflicts()
-        if replaced:
-            logging.info("Chain replaced.")
-        else:
-            logging.info("Chain is authoritative.")
-
-if __name__ == "__main__":
-    t = threading.Thread(target=auto_sync_conflicts, args=(10,), daemon=True)
-    t.start()
-    # This node listens on port 5000 by default.
-    app.run(host="0.0.0.0", port=5000)
+# blockchain.py
+# 
+# Main Python Flask application that implements the Node (server side) for the blockchain.
+# 
+# Key highlights:
+#  - Stores blocks, transactions, handles consensus, file uploads, etc.
+#  - Has "trusted_nodes" vs "nodes" sets to filter out sensitive data from untrusted nodes.
+#  - If is_sensitive="1", broadcast and file sync are restricted to trusted nodes only.
+#  - The user must remember to set correct IP:port for each node using the register endpoints.
+
+import os
+import binascii
+import json
+import logging
+import datetime
+	
+import time
+import threading
+import requests
+
+from flask import Flask, jsonify, request, render_template, send_from_directory, send_file, abort
+from flask_cors import CORS
+from collections import OrderedDict
+from Crypto.PublicKey import RSA
+from Crypto.Hash import SHA256
+from Crypto.Signature import pkcs1_15
+from uuid import uuid4
+from werkzeug.utils import secure_filename
+
+from Crypto.Cipher import AES
+import base64
+
+logging.basicConfig(level=logging.DEBUG)
+app = Flask(__name__, static_folder='static', static_url_path='/static')
+CORS(app)
+
+DATA_FILE       = 'blockchain_data.json'
+KEYS_DB_FILE    = 'keys_db.json'      # store encryption keys for demonstration
+MINING_SENDER   = "THE BLOCKCHAIN"
+
+PENDING_FOLDER = './pending_uploads'
+UPLOAD_FOLDER  = './uploads'
+os.makedirs(PENDING_FOLDER, exist_ok=True)
+os.makedirs(UPLOAD_FOLDER,  exist_ok=True)
+
+app.config['UPLOAD_FOLDER'] = UPLOAD_FOLDER
+ALLOWED_EXTENSIONS = {'txt','pdf','png','jpg','jpeg','gif','docx'}
+
+def _ensure_safe_filename(name: str) -> str:
+    safe_name = secure_filename(name)
+    if not safe_name or safe_name != name:
+        raise ValueError("Invalid filename")
+    return safe_name
+
+def _is_safe_subpath(path_value: str, base_directory: str) -> bool:
+    if not path_value:
+        return False
+    if os.path.isabs(path_value):
+        return False
+    normalized = os.path.normpath(path_value)
+    if normalized.startswith('..'):
+        return False
+    abs_base = os.path.abspath(base_directory)
+    abs_target = os.path.abspath(os.path.join('.', normalized.lstrip('./')))
+    return abs_target.startswith(os.path.join(abs_base, ''))
+
+###################################
+# Utility to unify IP:port format
+###################################
+def normalize_netloc(address: str) -> str:
+    """
+    Removes 'http://' or 'https://', trailing '/',
+    and if no port is specified, adds ':5000'.
+    Example: 'http://11.222.33.44:5555/' -> '11.222.33.44:5555'
+    """
+    address = address.strip()
+    if address.startswith("http://"):
+        address = address[7:]
+    elif address.startswith("https://"):
+        address = address[8:]
+    if address.endswith("/"):
+        address = address[:-1]
+    if ":" not in address:
+        address += ":5000"
+    return address
+
+##############################################
+# Encryption keys database (just for demonstration)
+##############################################
+def load_keys_db():
+    if os.path.exists(KEYS_DB_FILE):
+        with open(KEYS_DB_FILE,'r',encoding='utf-8') as f:
+            return json.load(f)
+    return {}
+
+def save_keys_db(keys_dict):
+    with open(KEYS_DB_FILE,'w',encoding='utf-8') as f:
+        json.dump(keys_dict, f, indent=2)
+
+def store_encryption_keys(tx_id, key_b64, nonce_b64, tag_b64):
+    db = load_keys_db()
+    db[tx_id] = {
+        "enc_key_b64":   key_b64,
+        "enc_nonce_b64": nonce_b64,
+        "enc_tag_b64":   tag_b64
+    }
+    save_keys_db(db)
+
+def get_encryption_keys(tx_id):
+    db = load_keys_db()
+    return db.get(tx_id)
+
+###################################
+# Blockchain class
+###################################
+class Blockchain:
+    def __init__(self):
+        self.transactions = []
+        self.chain = []
+        self.nodes = set()           # "ip:port" for untrusted
+        self.trusted_nodes = set()   # "ip:port" for trusted
+
+        if os.path.exists(DATA_FILE):
+            self.load_data()
+            if len(self.chain) == 0:
+                self.create_block(proof=100, previous_hash='1')
+        else:
+            self.create_block(proof=100, previous_hash='1')
+            self.save_data()
+
+        # Example: add "11.222.33.44:5555" to trusted nodes, You can uncomment 2 lines bellow to add a node to trusted nodes.
+        #self.trusted_nodes.add("11.222.33.44:5555")
+        #self.save_data()
+        #self.trusted_nodes.add("127.0.0.1:5000")
+        #self.save_data()
+
+    def transaction_exists(self, tx_id):
+        for t in self.transactions:
+            if t.get("tx_id") == tx_id:
+                return True
+        for block in self.chain:
+            for t in block["transactions"]:
+                if t.get("tx_id") == tx_id:
+                    return True
+        return False
+
+    def get_transaction_by_id(self, tx_id):
+        for t in self.transactions:
+            if t.get("tx_id") == tx_id:
+                return t
+        for block in self.chain:
+            for t in block["transactions"]:
+                if t.get("tx_id") == tx_id:
+                    return t
+        return None
+
+    def create_block(self, proof, previous_hash):
+        # Move files from pending_uploads to uploads upon block creation
+        for tx in self.transactions:
+            fp = tx.get("file_path")
+            if not fp:
+                continue
+
+            target_path = fp
+            if fp.startswith("./pending_uploads/"):
+                target_path = fp.replace("pending_uploads", "uploads", 1)
+                old_abs = os.path.join(".", fp)
+                new_abs = os.path.join(".", target_path)
+                if os.path.exists(old_abs):
+                    os.makedirs(os.path.dirname(new_abs), exist_ok=True)
+                    os.rename(old_abs, new_abs)
+            elif not fp.startswith("./uploads/"):
+                # Normalize any unexpected value to uploads/<basename>
+                target_path = os.path.join("./uploads", os.path.basename(fp))
+
+            tx["file_path"] = target_path
+
+        block = {
+            "index":        len(self.chain) + 1,
+            "timestamp":    str(datetime.datetime.now()),
+            "transactions": self.transactions,
+            "proof":        proof,
+            "previous_hash": previous_hash
+        }
+        self.chain.append(block)
+        self.transactions = []
+        self.save_data()
+        return block
+
+    def _build_signable_transaction(self, transaction_dict):
+        """Return an OrderedDict containing only the fields that are signed."""
+        from collections import OrderedDict
+
+        signable_fields = (
+            "tx_id",
+            "sender",
+            "recipient",
+            "file_name",
+            "alias",
+            "recipient_alias",
+            "is_sensitive",
+        )
+        return OrderedDict((field, transaction_dict.get(field, "")) for field in signable_fields)
+
+    def add_transaction(self,
+                        tx_id,
+                        sender,
+                        recipient,
+                        file_name,
+                        file_path,
+                        alias,
+                        recipient_alias,
+                        signature,
+                        is_sensitive="0",
+                        file_owner=None):
+                        is_sensitive="0"):
+        # Ignore if transaction already in chain
+        if self.transaction_exists(tx_id):
+            logging.info(f"Transaction {tx_id} already known. Duplicate ignored.")
+            return self.last_block['index']
+
+        # Build transaction dictionary
+        from collections import OrderedDict
+        base_tr = OrderedDict({
+        from collections import OrderedDict
+        tr = OrderedDict({
+            "tx_id":           tx_id,
+            "sender":          sender,
+            "recipient":       recipient,
+            "file_name":       file_name,
+            "file_path":       file_path,
+            "alias":           alias,
+            "recipient_alias": recipient_alias,
+            "is_sensitive":    is_sensitive
+        })
+
+        # If not a mining reward, verify signature
+        if sender != MINING_SENDER:
+            if not self.verify_signature(sender, signature, base_tr):
+                logging.error("Signature invalid!")
+                return False
+
+        tr = OrderedDict(base_tr)
+        if file_owner:
+            try:
+                owner_netloc = normalize_netloc(file_owner)
+            except Exception:
+                owner_netloc = file_owner
+            tr["file_owner"] = owner_netloc
+
+        self.transactions.append(tr)
+            signable = self._build_signable_transaction(tr)
+            if not self.verify_signature(sender, signature, signable):
+                logging.error("Signature invalid!")
+                return False
+
+        self.transactions.append(tr)
+
+        # Auto-mine if transaction queue >= 5
+        if len(self.transactions) >= 5:
+            logging.info("Reached 5 pending TX. Auto-mining new block.")
+            last_block = self.last_block
+            prev_hash  = self.hash(last_block)
+            self.create_block(proof=100, previous_hash=prev_hash)
+
+        return self.last_block['index']
+
+    def verify_signature(self, sender_pub_hex, signature_hex, transaction):
+        """
+        Verifies the signature of the transaction using the sender's public key.
+        """
+        import json
+        try:
+            s = json.dumps(transaction, sort_keys=True)
+            pub_key = RSA.importKey(binascii.unhexlify(sender_pub_hex))
+            verifier = pkcs1_15.new(pub_key)
+            h = SHA256.new(s.encode('utf-8'))
+            verifier.verify(h, binascii.unhexlify(signature_hex))
+            return True
+        except (ValueError, TypeError, binascii.Error) as e:
+            logging.error(f"Signature verify error: {e}")
+            return False
+
+    @property
+    def last_block(self):
+        return self.chain[-1]
+
+    @staticmethod
+    def hash(block):
+        import json
+        s = json.dumps(block, sort_keys=True).encode()
+        from Crypto.Hash import SHA256
+        return SHA256.new(s).hexdigest()
+
+    def valid_chain(self, chain):
+        """
+        Simple chain validity check: ensure each block's previous_hash matches
+        the hash of the previous block.
+        """
+        last_block = chain[0]
+        idx = 1
+        while idx < len(chain):
+            block = chain[idx]
+            if block['previous_hash'] != self.hash(last_block):
+                return False
+            last_block = block
+            idx += 1
+        return True
+
+    def resolve_conflicts(self):
+        """
+        Consensus mechanism: tries to fetch chain from trusted_nodes first,
+        if no longer chain found, tries untrusted nodes.
+        If a longer valid chain is found, we adopt it, then call sync_files.
+        """
+        replaced = False
+        length_here = len(self.chain)
+        new_chain = None
+
+        # 1) Check trusted nodes
+        for netloc in self.trusted_nodes:
+            try:
+                url = f"http://{netloc}/chain"
+                r   = requests.get(url, timeout=4)
+                if r.status_code == 200:
+                    data = r.json()
+                    chain_len  = data['length']
+                    chain_data = data['chain']
+                    if chain_len > length_here and self.valid_chain(chain_data):
+                        length_here = chain_len
+                        new_chain   = chain_data
+            except requests.exceptions.RequestException:
+                pass
+
+        # 2) Then check untrusted if no better chain found
+        if not new_chain:
+            untrusted = self.nodes - self.trusted_nodes
+            for netloc in untrusted:
+                try:
+                    url = f"http://{netloc}/chain"
+                    r   = requests.get(url, timeout=4)
+                    if r.status_code == 200:
+                        data = r.json()
+                        chain_len  = data['length']
+                        chain_data = data['chain']
+                        if chain_len > length_here and self.valid_chain(chain_data):
+                            length_here = chain_len
+                            new_chain   = chain_data
+                except requests.exceptions.RequestException:
+                    pass
+
+        # If found a new chain, adopt it and sync files
+        if new_chain:
+            self.chain = new_chain
+            self.sync_files()
+            self.save_data()
+            replaced = True
+        return replaced
+
+    def sync_files(self):
+        """
+        For each node (trusted or not), retrieve /chain. For each transaction:
+        if is_sensitive=1 and the node is not in self.trusted_nodes => skip.
+        Otherwise, try to download the file from /file/<filename>.
+        """
+        all_netlocs = self.nodes.union(self.trusted_nodes)
+        ordered_netlocs = list(all_netlocs)
+        for netloc in all_netlocs:
+            try:
+                url = f"http://{netloc}/chain"
+                r   = requests.get(url, timeout=4)
+                if r.status_code == 200:
+                    cdata = r.json().get('chain', [])
+                    for block in cdata:
+                        for tx in block['transactions']:
+                            if tx.get("is_sensitive","0") == "1" and netloc not in self.trusted_nodes:
+                                continue
+                            fp = tx.get("file_path", "")
+                            if fp and fp.startswith("./uploads/"):
+                                local_abs = os.path.join(".", fp)
+                                if not os.path.exists(local_abs):
+                                    fn = tx["file_name"]
+                                    candidates = []
+
+                                    def add_candidate(host):
+                                        if not host:
+                                            return
+                                    
+                                        normalized = normalize_netloc(host)
+                                        if normalized not in candidates:
+                                            candidates.append(normalized)
+
+                                    add_candidate(netloc)
+                                    add_candidate(tx.get("file_owner"))
+                                    for other in ordered_netlocs:
+                                        add_candidate(other)
+
+                                    for host in candidates:
+                                        if tx.get("is_sensitive", "0") == "1" and host not in self.trusted_nodes:
+                                            continue
+                                        downurl = f"http://{host}/file/{fn}"
+                                        try:
+                                            fresp = requests.get(downurl, stream=True, timeout=4)
+                                            if fresp.status_code == 200:
+                                                os.makedirs(os.path.dirname(local_abs), exist_ok=True)
+                                                with open(local_abs, 'wb') as f:
+                                                    for chunk in fresp.iter_content(4096):
+                                                        f.write(chunk)
+                                                break
+                                        except requests.exceptions.RequestException:
+                                            continue
+            except requests.exceptions.RequestException:
+                pass
+
+    def broadcast_new_transaction(self, tx_dict):
+        """
+        If transaction is sensitive => only broadcast to trusted_nodes,
+        else broadcast to everyone.
+        """
+        if tx_dict.get("is_sensitive","0") == "1":
+            targets = self.trusted_nodes
+            logging.info("Broadcast CITLIVÉ => only to trusted nodes.")
+        else:
+            targets = self.nodes.union(self.trusted_nodes)
+
+        tx_payload = dict(tx_dict)
+        owner = tx_payload.get("file_owner")
+        if not owner and tx_dict.get("tx_id"):
+            existing_tx = self.get_transaction_by_id(tx_dict["tx_id"])
+            if existing_tx:
+                owner = existing_tx.get("file_owner")
+                if owner:
+                    tx_payload["file_owner"] = owner
+
+        for netloc in targets:
+            try:
+                url = f"http://{netloc}/transactions/new"
+                data = dict(tx_payload)
+                data["skip_broadcast"] = True
+                requests.post(url, json=data, timeout=3)
+            except requests.exceptions.RequestException as e:
+                logging.warning(f"Broadcast to {netloc} failed: {e}")
+
+    def save_data(self):
+        data = {
+            "chain":         self.chain,
+            "nodes":         list(self.nodes),
+            "trusted_nodes": list(self.trusted_nodes),
+            "transactions":  self.transactions
+        }
+        with open(DATA_FILE, 'w', encoding='utf-8') as f:
+            json.dump(data, f, indent=2)
+        logging.info("Blockchain data saved.")
+
+    def load_data(self):
+        """
+        Loads chain, nodes, and transactions from DATA_FILE.
+        Normalizes netloc for both self.nodes and self.trusted_nodes.
+        """
+        if os.path.exists(DATA_FILE):
+            with open(DATA_FILE, 'r', encoding='utf-8') as f:
+                d = json.load(f)
+            new_nodes = set()
+            for item in d.get("nodes", []):
+                new_nodes.add(normalize_netloc(item))
+            new_trusted = set()
+            for item in d.get("trusted_nodes", []):
+                new_trusted.add(normalize_netloc(item))
+
+            self.chain         = d.get("chain", [])
+            self.nodes         = new_nodes
+            self.trusted_nodes = new_trusted
+            self.transactions  = d.get("transactions", [])
+        else:
+            self.chain = []
+            self.nodes = set()
+            self.trusted_nodes = set()
+            self.transactions = []
+
+    def add_node(self, address):
+        """
+        Called by /nodes/register endpoint. Takes an address, normalizes it,
+        and adds it to self.nodes.
+        """
+        address = normalize_netloc(address)
+        self.nodes.add(address)
+        self.save_data()
+
+    def remove_node(self, address):
+        address = normalize_netloc(address)
+        if address in self.nodes:
+            self.nodes.remove(address)
+            self.save_data()
+            return True
+        return False
+
+    def add_trusted_node(self, address):
+        """
+        Called by /trusted_nodes/register endpoint. Takes an address, normalizes it,
+        and adds it to self.trusted_nodes.
+        """
+        address = normalize_netloc(address)
+        self.trusted_nodes.add(address)
+        self.save_data()
+
+    def remove_trusted_node(self, address):
+        address = normalize_netloc(address)
+        if address in self.trusted_nodes:
+            self.trusted_nodes.remove(address)
+            self.save_data()
+            return True
+        return False
+
+# Create the global Blockchain instance
+blockchain = Blockchain()
+node_identifier = str(uuid4()).replace('-', '')
+
+app.config['JSONIFY_PRETTYPRINT_REGULAR'] = True
+
+@app.route('/')
+def node_index():
+    """
+    Renders the minimal Node index page (node_index.html).
+    """
+    return render_template('node_index.html')
+
+@app.route('/ping', methods=['GET'])
+def ping():
+    return jsonify({"status": "OK"}), 200
+
+@app.route('/configure', methods=['GET'])
+def configure():
+    """
+    Renders the configuration page to add/remove nodes, see if they're online, etc.
+    """
+    return render_template('configure.html')
+
+@app.route('/mine', methods=['GET'])
+def mine():
+    """
+    Example method to auto-mine a new block with a mining reward.
+    """
+    last_block = blockchain.last_block
+    proof = 100
+    blockchain.add_transaction(
+        tx_id=str(uuid4().hex),
+        sender=MINING_SENDER,
+        recipient=node_identifier,
+        file_name=None,
+        file_path=None,
+        alias="Manually mined block",
+        recipient_alias="",
+        signature=""
+    )
+    prev_hash = blockchain.hash(last_block)
+    block = blockchain.create_block(proof, prev_hash)
+    return jsonify({
+        "message":"New block forged",
+        "index": block["index"],
+        "transactions": block["transactions"],
+        "proof": block["proof"],
+        "previous_hash": block["previous_hash"]
+    }), 200
+
+@app.route('/chain', methods=['GET'])
+def get_chain():
+    """
+    If caller is trusted (based on IP), returns the full chain,
+    otherwise prunes out is_sensitive=1 transactions.
+    """
+    caller_ip = request.remote_addr
+    is_trusted = False
+    for netloc in blockchain.trusted_nodes:
+        base_ip = netloc.split(":")[0]
+        if base_ip == caller_ip:
+            is_trusted = True
+            break
+
+    import copy
+    pruned_chain = []
+    for block in blockchain.chain:
+        blockcopy = copy.deepcopy(block)
+        if not is_trusted:
+            new_txs = []
+            for tx in blockcopy["transactions"]:
+                if tx.get("is_sensitive","0") == "1":
+                    pass
+                else:
+                    new_txs.append(tx)
+            blockcopy["transactions"] = new_txs
+        pruned_chain.append(blockcopy)
+
+    return jsonify({"chain": pruned_chain, "length": len(pruned_chain)}),200
+@app.route('/node/upload', methods=['POST'])
+def node_upload():
+    upfile = request.files.get('file')
+    if not upfile:
+        return jsonify({"error":"Missing file"}), 400
+
+    sender          = request.form.get('sender','')
+    recipient       = request.form.get('recipient','')
+    signature       = request.form.get('signature','')
+    tx_id           = request.form.get('tx_id','')
+    alias           = request.form.get('alias','')
+    recipient_alias = request.form.get('recipient_alias','')
+    is_sensitive    = request.form.get('is_sensitive','0')
+
+    file_name = request.form.get('file_name','')
+    file_path = request.form.get('file_path','')
+    if not file_name or not file_path:
+        return jsonify({"error":"Missing file_name/path in form data"}), 400
+
+
+    enc_key_b64   = request.form.get('enc_key_b64','')
+    enc_nonce_b64 = request.form.get('enc_nonce_b64','')
+    enc_tag_b64   = request.form.get('enc_tag_b64','')
+
+    if is_sensitive == "1" and enc_key_b64 and enc_nonce_b64 and enc_tag_b64:
+        store_encryption_keys(tx_id, enc_key_b64, enc_nonce_b64, enc_tag_b64)
+
+
+    local_abs = os.path.join(".", file_path.lstrip("./"))  
+
+    os.makedirs(os.path.dirname(local_abs), exist_ok=True)
+    upfile.save(local_abs)
+
+    file_owner = normalize_netloc(request.host)
+    if not file_name:
+        return jsonify({"error":"Missing file_name in form data"}), 400
+
+    provided_path = request.form.get('file_path', '')
+    if provided_path and not _is_safe_subpath(provided_path, PENDING_FOLDER):
+        return jsonify({"error": "Invalid file_path supplied"}), 400
+
+    try:
+        safe_file_name = _ensure_safe_filename(file_name)
+    except ValueError:
+        return jsonify({"error": "Invalid file_name supplied"}), 400
+
+    pending_filename = f"{uuid4().hex}_{safe_file_name}"
+    pending_rel = os.path.join(PENDING_FOLDER, pending_filename)
+    pending_abs = os.path.abspath(pending_rel)
+    pending_root = os.path.abspath(PENDING_FOLDER)
+
+    if not pending_abs.startswith(os.path.join(pending_root, '')):
+        return jsonify({"error": "Failed to derive safe pending path"}), 400
+
+
+    enc_key_b64   = request.form.get('enc_key_b64','')
+    enc_nonce_b64 = request.form.get('enc_nonce_b64','')
+    enc_tag_b64   = request.form.get('enc_tag_b64','')
+
+    if is_sensitive == "1" and enc_key_b64 and enc_nonce_b64 and enc_tag_b64:
+        store_encryption_keys(tx_id, enc_key_b64, enc_nonce_b64, enc_tag_b64)
+
+    os.makedirs(os.path.dirname(pending_abs), exist_ok=True)
+    upfile.save(pending_abs)
+
+    canonical_file_path = os.path.join(PENDING_FOLDER, pending_filename)
+
+    idx = blockchain.add_transaction(
+        tx_id           = tx_id,
+        sender          = sender,
+        recipient       = recipient,
+        file_name       = file_name,
+        file_path       = file_path,
+        alias           = alias,
+        recipient_alias = recipient_alias,
+        signature       = signature,
+        is_sensitive    = is_sensitive,
+        file_owner      = file_owner
+    )
+    if not idx:
+        return jsonify({"error":"Invalid signature"}), 400
+
+    return jsonify({"message":f"File received, block = {idx}"}), 201
+        file_name       = safe_file_name,
+        file_path       = canonical_file_path,
+        alias           = alias,
+        recipient_alias = recipient_alias,
+        signature       = signature,
+        is_sensitive    = is_sensitive
+    )
+    if not idx:
+        return jsonify({"error":"Invalid signature"}), 400
+
+    return jsonify({"message":f"File received, block = {idx}"}), 201
+@app.route('/transactions/new', methods=['POST'])
+def new_transaction():
+    data = request.get_json() or {}
+    skip_broadcast = data.pop("skip_broadcast", False)
+
+    if "tx_id" not in data:
+        data["tx_id"] = str(uuid4().hex)
+
+    needed = ["tx_id","sender","recipient","file_name","file_path","signature"]
+    if not all(k in data for k in needed):
+        return "Missing values",400
+
+    try:
+        data['file_name'] = _ensure_safe_filename(data['file_name'])
+    except ValueError:
+        return "Invalid file_name", 400
+
+    file_path_value = data['file_path']
+    if not (_is_safe_subpath(file_path_value, PENDING_FOLDER) or _is_safe_subpath(file_path_value, UPLOAD_FOLDER)):
+        return "Invalid file_path", 400
+
+    idx = blockchain.add_transaction(
+        tx_id           = data["tx_id"],
+        sender          = data['sender'],
+        recipient       = data['recipient'],
+        file_name       = data['file_name'],
+        file_path       = data['file_path'],
+        alias           = data.get('alias',''),
+        recipient_alias = data.get('recipient_alias',''),
+        signature       = data['signature'],
+        is_sensitive    = data.get('is_sensitive','0'),
+        file_owner      = data.get('file_owner')
+    )
+    if not idx:
+        return "Invalid signature",400
+
+    stored_tx = blockchain.get_transaction_by_id(data["tx_id"])
+    if stored_tx and stored_tx.get("file_owner"):
+        data['file_owner'] = stored_tx['file_owner']
+
+    if idx and not skip_broadcast:
+        blockchain.broadcast_new_transaction(data)
+
+    return jsonify({"message": f"Transaction will be added to block {idx}"}),201
+        file_name       = data['file_name'],
+        file_path       = data['file_path'],
+        alias           = data.get('alias',''),
+        recipient_alias = data.get('recipient_alias',''),
+        signature       = data['signature'],
+        is_sensitive    = data.get('is_sensitive','0')
+    )
+    if not idx:
+        return "Invalid signature",400
+
+    if idx and not skip_broadcast:
+        blockchain.broadcast_new_transaction(data)
+
+    return jsonify({"message": f"Transaction will be added to block {idx}"}),201
+
+@app.route('/transactions/get', methods=['GET'])
+def get_transactions():
+    """
+    Returns the current list of pending transactions (not yet in a block).
+    """
+    return jsonify({"transactions": blockchain.transactions}),200
+
+@app.route('/file/<filename>', methods=['GET'])
+def get_file(filename):
+    """
+    Returns the file from ./uploads, either plaintext or ciphertext if is_sensitive=1.
+    """
+    try:
+        return send_from_directory(UPLOAD_FOLDER, filename, as_attachment=False)
+    except FileNotFoundError:
+        abort(404,"File not found")
+
+@app.route('/decrypt/<tx_id>', methods=['GET'])
+def decrypt_file(tx_id):
+    """
+    DEMO endpoint that the Node can use to decrypt a sensitive file
+    if we have stored the AES key, nonce, tag in keys_db.json.
+    Returns the original content as a downloadable file.
+    """
+    file_name = None
+    for block in blockchain.chain:
+        for tx in block["transactions"]:
+            if tx.get("tx_id") == tx_id:
+                if tx.get("is_sensitive","0") != "1":
+                    return jsonify({"error":"Not a sensitive TX"}),400
+                file_name = tx.get("file_name")
+                break
+        if file_name:
+            break
+
+    if not file_name:
+        return jsonify({"error":"Transaction not found or not sensitive."}),404
+
+    enc_info = get_encryption_keys(tx_id)
+    if not enc_info:
+        return jsonify({"error":"No encryption info stored for this TX"}),404
+
+    up_abs = os.path.join(UPLOAD_FOLDER, file_name)
+    if not os.path.exists(up_abs):
+        return jsonify({"error":"File not found in ./uploads"}),404
+
+    with open(up_abs, 'rb') as f:
+        ciphertext = f.read()
+
+    key_b   = base64.b64decode(enc_info["enc_key_b64"])
+    nonce_b = base64.b64decode(enc_info["enc_nonce_b64"])
+    tag_b   = base64.b64decode(enc_info["enc_tag_b64"])
+
+    try:
+        cipher = AES.new(key_b, AES.MODE_GCM, nonce=nonce_b)
+        plaintext = cipher.decrypt_and_verify(ciphertext, tag_b)
+    except ValueError as e:
+        return jsonify({"error":f"Decrypt error: {e}"}),400
+
+    from io import BytesIO
+    bio = BytesIO(plaintext)
+    bio.seek(0)
+
+    ext = os.path.splitext(file_name)[1].lower()
+    ct_map = {
+        '.pdf': 'application/pdf',
+        '.jpg': 'image/jpeg', '.jpeg': 'image/jpeg',
+        '.png': 'image/png',
+        '.gif': 'image/gif',
+        '.docx': 'application/vnd.openxmlformats-officedocument.wordprocessingml.document',
+        '.txt': 'text/plain'
+    }
+    content_type = ct_map.get(ext, 'application/octet-stream')
+    dec_name = "decrypted_" + file_name
+
+    return send_file(bio,
+                     as_attachment=True,
+                     download_name=dec_name,
+                     mimetype=content_type)
+
+@app.route('/nodes/register', methods=['POST'])
+def register_nodes():
+    if request.is_json:
+        val   = request.get_json()
+        node_netlocs = val.get('nodes')
+    else:
+        node_netlocs = request.form.get('nodes','').split(',')
+
+    if not node_netlocs:
+        return "Error: no nodes",400
+
+    for netloc in node_netlocs:
+        blockchain.add_node(netloc.strip())
+
+    return jsonify({
+        "message": "Nodes added",
+        "total_nodes": list(blockchain.nodes)
+    }),201
+
+@app.route('/nodes/remove', methods=['POST'])
+def remove_node():
+    d = request.get_json() or {}
+    if 'node' not in d:
+        return jsonify({"message":"Missing node address"}),400
+
+    rm = d['node'].strip()
+    rem = blockchain.remove_node(rm)
+    if rem:
+        return jsonify({"message": f"Node {rm} removed"}),200
+    return jsonify({"message":"Node not found"}),404
+
+@app.route('/nodes/get', methods=['GET'])
+def get_nodes():
+    return jsonify({"total_nodes": list(blockchain.nodes)}),200
+
+@app.route('/trusted_nodes/register', methods=['POST'])
+def register_trusted_nodes():
+    if request.is_json:
+        val = request.get_json()
+        node_netlocs = val.get('nodes')
+    else:
+        node_netlocs = request.form.get('nodes','').split(',')
+
+    if not node_netlocs:
+        return jsonify({"message": "No trusted nodes"}),400
+
+    for netloc in node_netlocs:
+        blockchain.add_trusted_node(netloc.strip())
+
+    return jsonify({
+        "message": "Trusted nodes added",
+        "trusted_nodes": list(blockchain.trusted_nodes)
+    }),201
+
+@app.route('/trusted_nodes/remove', methods=['POST'])
+def remove_trusted_node():
+    d = request.get_json() or {}
+    if 'node' not in d:
+        return jsonify({"message":"Missing node address"}),400
+
+    rm = d['node'].strip()
+    rem = blockchain.remove_trusted_node(rm)
+    if rem:
+        return jsonify({"message": f"Trusted node {rm} removed"}),200
+    return jsonify({"message":"Trusted node not found"}),404
+
+@app.route('/trusted_nodes/get', methods=['GET'])
+def get_trusted_nodes():
+    return jsonify({
+        "trusted_nodes": list(blockchain.trusted_nodes)
+    }),200
+
+@app.route('/nodes/resolve', methods=['GET'])
+def consensus():
+    replaced = blockchain.resolve_conflicts()
+    if replaced:
+        return jsonify({"message":"Chain replaced"}),200
+    return jsonify({"message":"Chain is authoritative"}),200
+
+@app.route('/sync', methods=['GET'])
+def manual_sync():
+    blockchain.sync_files()
+    return jsonify({"message":"sync done"}),200
+
+def auto_sync_conflicts(interval=10):
+    """
+    Periodically calls resolve_conflicts() in a background thread.
+    Default interval = 10s. Adjust as needed.
+    """
+    while True:
+        time.sleep(interval)
+        replaced = blockchain.resolve_conflicts()
+        if replaced:
+            logging.info("Chain replaced.")
+        else:
+            logging.info("Chain is authoritative.")
+
+if __name__ == "__main__":
+    t = threading.Thread(target=auto_sync_conflicts, args=(10,), daemon=True)
+    t.start()
+    # This node listens on port 5000 by default.
+    app.run(host="0.0.0.0", port=5000)